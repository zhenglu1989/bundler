# DO NOT MODIFY THIS FILE
module Bundler
 file = File.expand_path(__FILE__)
 dir = File.dirname(file)

<% unless system_gems? -%>
  ENV["GEM_HOME"] = dir
  ENV["GEM_PATH"] = dir

  # handle 1.9 where system gems are always on the load path
  if defined?(::Gem)
    $LOAD_PATH.reject! do |p|
      p != File.dirname(__FILE__) &&
        Gem.path.any? { |gp| p.include?(gp) }
    end
  end

<% end -%>
  ENV["PATH"]     = "#{dir}/<%= bindir %><%= File::PATH_SEPARATOR %>#{ENV["PATH"]}"
  ENV["RUBYOPT"]  = "-r#{file} #{ENV["RUBYOPT"]}"

<% load_paths.each do |load_path| -%>
  $LOAD_PATH.unshift File.expand_path("#{dir}/<%= load_path %>")
<% end -%>

  @gemfile = "#{dir}/<%= filename %>"

<<<<<<< HEAD
<% if options[:rubygems] -%>
  require "rubygems" unless respond_to?(:gem) # 1.9 already has RubyGems loaded
=======
<% if rubygems? -%>
  require "rubygems"
>>>>>>> 2ae62874

  @bundled_specs = {}
<% specs.each do |spec| -%>
<% if spec.no_bundle? -%>
  gem "<%= spec.name %>", "<%= spec.version %>"
<% else -%>
<% path = spec_file_for(spec) -%>
  @bundled_specs["<%= spec.name %>"] = eval(File.read("#{dir}/<%= path %>"))
  @bundled_specs["<%= spec.name %>"].loaded_from = "#{dir}/<%= path %>"
<% end -%>
<% end -%>

  def self.add_specs_to_loaded_specs
    Gem.loaded_specs.merge! @bundled_specs
  end

  def self.add_specs_to_index
    @bundled_specs.each do |name, spec|
      Gem.source_index.add_spec spec
    end
  end

  add_specs_to_loaded_specs
  add_specs_to_index
<% end -%>

  def self.require_env(env = nil)
    context = Class.new do
      def initialize(env) @env = env && env.to_s ; end
      def method_missing(*) ; yield if block_given? ; end
      def only(*env)
        old, @only = @only, _combine_only(env.flatten)
        yield
        @only = old
      end
      def except(*env)
        old, @except = @except, _combine_except(env.flatten)
        yield
        @except = old
      end
      def gem(name, *args)
        opt = args.last.is_a?(Hash) ? args.pop : {}
        only = _combine_only(opt[:only] || opt["only"])
        except = _combine_except(opt[:except] || opt["except"])
        files = opt[:require_as] || opt["require_as"] || name
        files = [files] unless files.respond_to?(:each)

        return unless !only || only.any? {|e| e == @env }
        return if except && except.any? {|e| e == @env }

        if files = opt[:require_as] || opt["require_as"]
          files = Array(files)
          files.each { |f| require f }
        else
          begin
            require name
          rescue LoadError
            # Do nothing
          end
        end
        yield if block_given?
        true
      end
      private
      def _combine_only(only)
        return @only unless only
        only = [only].flatten.compact.uniq.map { |o| o.to_s }
        only &= @only if @only
        only
      end
      def _combine_except(except)
        return @except unless except
        except = [except].flatten.compact.uniq.map { |o| o.to_s }
        except |= @except if @except
        except
      end
    end
    context.new(env && env.to_s).instance_eval(File.read(@gemfile), @gemfile, 1)
  end
end

<% if rubygems? -%>
module Gem
  @loaded_stacks = Hash.new { |h,k| h[k] = [] }

  def source_index.refresh!
    super
    Bundler.add_specs_to_index
  end
end
<% else -%>
$" << "rubygems.rb"

module Kernel
  def gem(*)
    # Silently ignore calls to gem, since, in theory, everything
    # is activated correctly already.
  end
end

# Define all the Gem errors for gems that reference them.
module Gem
  def self.ruby ; <%= Gem.ruby.inspect %> ; end
  def self.dir ; @dir ||= File.dirname(File.expand_path(__FILE__)) ; end
  class << self ; alias default_dir dir; alias path dir ; end
  class LoadError < ::LoadError; end
  class Exception < RuntimeError; end
  class CommandLineError < Exception; end
  class DependencyError < Exception; end
  class DependencyRemovalException < Exception; end
  class GemNotInHomeException < Exception ; end
  class DocumentError < Exception; end
  class EndOfYAMLException < Exception; end
  class FilePermissionError < Exception; end
  class FormatException < Exception; end
  class GemNotFoundException < Exception; end
  class InstallError < Exception; end
  class InvalidSpecificationException < Exception; end
  class OperationNotSupportedError < Exception; end
  class RemoteError < Exception; end
  class RemoteInstallationCancelled < Exception; end
  class RemoteInstallationSkipped < Exception; end
  class RemoteSourceException < Exception; end
  class VerificationError < Exception; end
  class SystemExitException < SystemExit; end
end
<% end -%><|MERGE_RESOLUTION|>--- conflicted
+++ resolved
@@ -25,13 +25,8 @@
 
   @gemfile = "#{dir}/<%= filename %>"
 
-<<<<<<< HEAD
-<% if options[:rubygems] -%>
+<% if rubygems? -%>
   require "rubygems" unless respond_to?(:gem) # 1.9 already has RubyGems loaded
-=======
-<% if rubygems? -%>
-  require "rubygems"
->>>>>>> 2ae62874
 
   @bundled_specs = {}
 <% specs.each do |spec| -%>
