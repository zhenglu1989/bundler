require "uri"

module Bundler
  class Settings
    BOOL_KEYS = %w(frozen cache_all no_prune disable_local_branch_check ignore_messages gem.mit gem.coc).freeze
    NUMBER_KEYS = %w(retry timeout redirect).freeze
    DEFAULT_CONFIG = { :retry => 3, :timeout => 10, :redirect => 5 }

    attr_reader :root

    attr_reader :root

    def initialize(root = nil)
      @root          = root
      @local_config  = load_config(local_config_file)
      @global_config = load_config(global_config_file)
    end

    def [](name)
      key = key_for(name)
      value = (@local_config[key] || ENV[key] || @global_config[key] || DEFAULT_CONFIG[name])

      case
      when value.nil?
        nil
      when is_bool(name) || value == "false"
        to_bool(value)
      when is_num(name)
        value.to_i
      else
        value
      end
    end

    def []=(key, value)
      local_config_file or raise GemfileNotFound, "Could not locate Gemfile"
      set_key(key, value, @local_config, local_config_file)
    end

    alias :set_local :[]=

    def delete(key)
      @local_config.delete(key_for(key))
    end

    def set_global(key, value)
      set_key(key, value, @global_config, global_config_file)
    end

    def all
      env_keys = ENV.keys.select {|k| k =~ /BUNDLE_.*/ }

      keys = @global_config.keys | @local_config.keys | env_keys

      keys.map do |key|
        key.sub(/^BUNDLE_/, "").gsub(/__/, ".").downcase
      end
    end

    def local_overrides
      repos = {}
      all.each do |k|
        if k =~ /^local\./
          repos[$'] = self[k]
        end
      end
      repos
    end

    def mirror_for(uri)
      uri = URI(uri.to_s) unless uri.is_a?(URI)

      # Settings keys are all downcased
      normalized_key = normalize_uri(uri.to_s.downcase)
      gem_mirrors[normalized_key] || uri
    end

    def credentials_for(uri)
      self[uri.to_s] || self[uri.host]
    end

    def gem_mirrors
      all.inject({}) do |h, k|
        if k =~ /^mirror\./
          uri = normalize_uri($')
          h[uri] = normalize_uri(self[k])
        end
        h
      end
    end

    def locations(key)
      key = key_for(key)
      locations = {}
      locations[:local]  = @local_config[key] if @local_config.key?(key)
      locations[:env]    = ENV[key] if ENV[key]
      locations[:global] = @global_config[key] if @global_config.key?(key)
      locations[:default] = DEFAULT_CONFIG[key] if DEFAULT_CONFIG.key?(key)
      locations
    end

    def pretty_values_for(exposed_key)
      key = key_for(exposed_key)

      locations = []
      if @local_config.key?(key)
        locations << "Set for your local app (#{local_config_file}): #{@local_config[key].inspect}"
      end

      if value = ENV[key]
        locations << "Set via #{key}: #{value.inspect}"
      end

      if @global_config.key?(key)
        locations << "Set for the current user (#{global_config_file}): #{@global_config[key].inspect}"
      end

      return ["You have not configured a value for `#{exposed_key}`"] if locations.empty?
      locations
    end

    def without=(array)
      set_array(:without, array)
    end

    def with=(array)
      set_array(:with, array)
    end

    def without
      get_array(:without)
    end

    def with
      get_array(:with)
    end

    # @local_config["BUNDLE_PATH"] should be prioritized over ENV["BUNDLE_PATH"]
    # Always returns an absolute path to the bundle directory
    # TODO: Document and refactor this method
    def path
      key  = key_for(:path)
      path = ENV[key] || @global_config[key]
      set_path = ""
      install_path = ""

      if path && !@local_config.key?(key)
        path = "#{path}/#{Bundler.ruby_scope}" if path != Bundler.rubygems.gem_dir
        set_path = path
      end

      if path = self[:path]
        path = "#{path}/#{Bundler.ruby_scope}" if path != Bundler.rubygems.gem_dir
        set_path = path
      else
        set_path = File.join(@root, Bundler.ruby_scope)
      end

<<<<<<< HEAD
      if set_path == File.join(Bundler.settings.root, Bundler.ruby_scope)
        # ?
        install_path = set_path
      elsif set_path == Bundler.rubygems.gem_dir
        # system gems path
        install_path = set_path
      elsif Pathname.new(set_path).absolute?
        # all other absolute paths
        install_path = set_path
      else
        # all relative paths (configured by the user)
        install_path = File.join(Bundler::root, set_path)
=======
      if Pathname.new(set_path).absolute?
        # The user specified an absolute path.
        # The set path is the root bundler (gems.rb) path, the systems gem
        # path, or any other absolute path.
        install_path = set_path
      else
        # The user specified a relative path.
        # The install path is this path expanded from the root bundler
        # (gems.rb) directory.
        install_path = File.join(Bundler.root, set_path)
>>>>>>> 7e7e9efa
      end
    end

    def allow_sudo?
      !@local_config.key?(key_for(:path))
    end

    def ignore_config?
      ENV["BUNDLE_IGNORE_CONFIG"]
    end

    def app_cache_path
      @app_cache_path ||= begin
        path = self[:cache_path] || "vendor/cache"
        raise InvalidOption, "Cache path must be relative to the bundle path" if path.start_with?("/")
        path
      end
    end

  private

    def key_for(key)
      if key.is_a?(String) && /https?:/ =~ key
        key = normalize_uri(key).to_s
      end
      key = key.to_s.gsub(".", "__").upcase
      "BUNDLE_#{key}"
    end

    def parent_setting_for(name)
      split_specfic_setting_for(name)[0]
    end

    def specfic_gem_for(name)
      split_specfic_setting_for(name)[1]
    end

    def split_specfic_setting_for(name)
      name.split(".")
    end

    def is_bool(name)
      BOOL_KEYS.include?(name.to_s) || BOOL_KEYS.include?(parent_setting_for(name.to_s))
    end

    def to_bool(value)
      !(value.nil? || value == "" || value =~ /^(false|f|no|n|0)$/i || value == false)
    end

    def is_num(value)
      NUMBER_KEYS.include?(value.to_s)
    end

    def get_array(key)
      self[key] ? self[key].split(":").map(&:to_sym) : []
    end

    def set_array(key, array)
      self[key] = (array.empty? ? nil : array.join(":")) if array
    end

    def set_key(key, value, hash, file)
      key = key_for(key)

      unless hash[key] == value
        hash[key] = value
        hash.delete(key) if value.nil?
        FileUtils.mkdir_p(file.dirname)
        require "bundler/psyched_yaml"
        File.open(file, "w") {|f| f.puts YAML.dump(hash) }
      end

      value
    rescue Errno::EACCES
      raise PermissionError.new(file)
    end

    def global_config_file
      file = ENV["BUNDLE_CONFIG"] || File.join(Bundler.rubygems.user_home, ".bundle/config")
      Pathname.new(file)
    end

    def local_config_file
      Pathname.new(@root).join("config") if @root
    end

    def load_config(config_file)
      valid_file = config_file && config_file.exist? && !config_file.size.zero?
      if !ignore_config? && valid_file
        config_regex = /^(BUNDLE_.+): (['"]?)(.*(?:\n(?!BUNDLE).+)?)\2$/
        raise PermissionError.new(config_file, :read) unless config_file.readable?
        config_pairs = config_file.read.scan(config_regex).map do |m|
          key, _, value = m
          [convert_to_backward_compatible_key(key), value.gsub(/\s+/, " ").tr('"', "'")]
        end
        Hash[config_pairs]
      else
        {}
      end
    end

    def convert_to_backward_compatible_key(key)
      key = "#{key}/" if key =~ /https?:/i && key !~ %r[/\Z]
      key = key.gsub(".", "__") if key.include?(".")
      key
    end

    # TODO: duplicates Rubygems#normalize_uri
    # TODO: is this the correct place to validate mirror URIs?
    def normalize_uri(uri)
      uri = uri.to_s
      uri = "#{uri}/" unless uri =~ %r[/\Z]
      uri = URI(uri)
      unless uri.absolute?
        raise ArgumentError, "Gem sources must be absolute. You provided '#{uri}'."
      end
      uri
    end
  end
end<|MERGE_RESOLUTION|>--- conflicted
+++ resolved
@@ -156,20 +156,6 @@
         set_path = File.join(@root, Bundler.ruby_scope)
       end
 
-<<<<<<< HEAD
-      if set_path == File.join(Bundler.settings.root, Bundler.ruby_scope)
-        # ?
-        install_path = set_path
-      elsif set_path == Bundler.rubygems.gem_dir
-        # system gems path
-        install_path = set_path
-      elsif Pathname.new(set_path).absolute?
-        # all other absolute paths
-        install_path = set_path
-      else
-        # all relative paths (configured by the user)
-        install_path = File.join(Bundler::root, set_path)
-=======
       if Pathname.new(set_path).absolute?
         # The user specified an absolute path.
         # The set path is the root bundler (gems.rb) path, the systems gem
@@ -180,7 +166,6 @@
         # The install path is this path expanded from the root bundler
         # (gems.rb) directory.
         install_path = File.join(Bundler.root, set_path)
->>>>>>> 7e7e9efa
       end
     end
 
