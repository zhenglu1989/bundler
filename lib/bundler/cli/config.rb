--- conflicted
+++ resolved
@@ -20,7 +20,6 @@
         confirm_all
         return
       end
-<<<<<<< HEAD
 
       unless valid_scope?(scope)
         Bundler.ui.error "Invalid scope --#{scope} given. Please use --local or --global."
@@ -64,16 +63,9 @@
         pathname.expand_path.to_s
       else
         args.join(" ")
-=======
-
-      unless valid_scope?(scope)
-        Bundler.ui.error "Invalid scope --#{scope} given. Please use --local or --global."
-        exit 1
->>>>>>> 506f7d42
-      end
-    end
-
-<<<<<<< HEAD
+      end
+    end
+
     def message
       locations = Bundler.settings.locations(name)
       if scope == "global"
@@ -90,21 +82,9 @@
       elsif scope == "local" && locations[:local] != args.join(" ")
         "You are replacing the current local value of #{name}, which is currently " \
           "#{locations[:local].inspect}"
-=======
-      if scope == "delete"
-        Bundler.settings.set_local(name, nil)
-        Bundler.settings.set_global(name, nil)
-        return
-      end
-
-      if args.empty?
-        confirm(name)
-        return
->>>>>>> 506f7d42
-      end
-    end
-
-<<<<<<< HEAD
+      end
+    end
+
     def show_pretty_values_for(setting)
       thor.with_padding do
         Bundler.settings.pretty_values_for(setting).each do |line|
@@ -181,49 +161,6 @@
           delete_config("without", scope)
         else
           Bundler.settings.local_without = difference
-=======
-      Bundler.ui.info(message) if message
-      Bundler.settings.send("set_#{scope}", name, new_value)
-    end
-
-  private
-
-    def confirm_all
-      Bundler.ui.confirm "Settings are listed in order of priority. The top value will be used.\n"
-      Bundler.settings.all.each do |setting|
-        Bundler.ui.confirm "#{setting}"
-        show_pretty_values_for(setting)
-        Bundler.ui.confirm ""
-      end
-    end
-
-    def confirm(name)
-      Bundler.ui.confirm "Settings for `#{name}` in order of priority. The top value will be used"
-      show_pretty_values_for(name)
-    end
-
-    def new_value
-      pathname = Pathname.new(args.join(" "))
-      if name.start_with?("local.") && pathname.directory?
-        pathname.expand_path.to_s
-      else
-        args.join(" ")
-      end
-    end
-
-    def message
-      locations = Bundler.settings.locations(name)
-      if scope == "global"
-        if locations[:local]
-          "Your application has set #{name} to #{locations[:local].inspect}. " \
-            "This will override the global value you are currently setting"
-        elsif locations[:env]
-          "You have a bundler environment variable for #{name} set to " \
-            "#{locations[:env].inspect}. This will take precedence over the global value you are setting"
-        elsif locations[:global] && locations[:global] != args.join(" ")
-          "You are replacing the current global value of #{name}, which is currently " \
-            "#{locations[:global].inspect}"
->>>>>>> 506f7d42
         end
       elsif scope == "local" && locations[:local] != args.join(" ")
         "You are replacing the current local value of #{name}, which is currently " \
@@ -231,7 +168,6 @@
       end
     end
 
-<<<<<<< HEAD
         :conflict
       elsif (name == "without") && with_conflict?(groups, scope)
         with_scope = groups_conflict?(:with, groups, :local, scope) ? "locally" : "globally"
@@ -358,18 +294,6 @@
     #
     def with_conflict?(groups, scope)
       groups_conflict?(:with, groups, :local, scope) or groups_conflict?(:with, groups, :global, scope)
-=======
-    def show_pretty_values_for(setting)
-      thor.with_padding do
-        Bundler.settings.pretty_values_for(setting).each do |line|
-          Bundler.ui.info line
-        end
-      end
-    end
-
-    def valid_scope?(scope)
-      %w(delete local global).include?(scope)
->>>>>>> 506f7d42
     end
   end
 end