<<<<<<< HEAD
## 1.6.0

Bugfixes:

  - many Gemfiles that had incorrect errors now resolve correctly (@Who828)

Features:

  - resolver rewritten to avoid recursion (@Who828)
  - some complex Gemfiles are resolved up to 10x faster (@Who828)
  - add support for IRB alternatives such as Pry and Ripl (@joallard, @postmodern)
  - highlight installed or updated gems (#2722, #2741, @yaotti, @simi)
  - display post_install_message's for gems installed via :git (@phallstrom)
  - `bundle outdated --strict` only reports dependencies that can be updated (@davidblondeau)
=======
## 1.5.3 (2014-02-06)

Bugfixes:

  - find "missing" gems that are actually present (#2780, #2818, #2854)
  - pse n-1 cores when given n jobs for parallel install (@jdickey)
>>>>>>> 8af8e19d

## 1.5.2 (2014-01-10)

Bugfixes:

  - fix integration with Rubygems 1.8.0-1.8.19
  - handle ENETDOWN exception during network requests
  - gracefully shut down after interrupt during parallel install (@Who828)
  - allow Rails to run Thor without debug mode (@rafaelfranca)
  - set git binstub permissions by umask (@v-yarotsky)
  - remove parallel install debug log

## 1.5.1 (2013-12-28)

Bugfixes:

  - correctly find gems installed with Ruby by default

## 1.5.0 (2013-12-26)

Features:

  - install missing gems if their specs are present (@hone)

Bugfixes:

  - use print for "Installing…" so messages are thread-safe (@TimMoore)

## 1.5.0.rc.2 (2013-12-18)

"Features":

  - Support threaded installation on Rubygems 2.0.7+
  - Debug installation logs in .bundle/install.log

"Bugfixes":

  - Try to catch gem installation race conditions

## 1.5.0.rc.1 (2013-11-09)

Features:

  - bundle update also accepts --jobs (#2692, @mrkn)
  - add fork URL to README for new `bundle gem` (#2665, @zzak)
  - add `bundle outdated --strict` (#2685, @davidblondeau)
  - warn if same gem/version is added twice (#2679, @jendiamond)
  - don't redownload installed specs for `bundle install` (#2680, @cainlevy)
  - override gem sources with mirrors (#2650, @danielsdeleo, @mkristian)

Bugfixes:

  - fix sharing same SSL socket when forking workers for parallel install (#2632)
  - fix msg typo in GitNotAllowedError (#2654, @joyicecloud)
  - fix Bundler.which for directories (#2697, @rhysd)
  - properly require `Capistrano::Version` (#2690, @steveklabnik)
  - search for git.exe and git
  - fix the bug that downloads every spec when API fetcher encouters an error
  - only retry network requests

## 1.4.0.rc.1 (2013-09-29)

Features:

  - add support for the x64-mingw32 platform (#2356, #2590, @larskanis)
  - add :patchlevel option to ruby DSL
  - add `bundler` bin (#2598, @kirs)
  - friendly ambiguous error messages (#2581, #2550, @jlsuttles, @jendiamond, @joyicecloud)
  - add `:jruby_18` and `:jruby_19` platform options (@mcfiredrill)
  - add X.509 client certificates for auth without passwords (@snackbandit)
  - add `exec --keep-file-descriptors` for Ruby 1.9-like behavior on 2.0 (@steved555)
  - print a better error when git is not installed (@joyicecloud)
  - exit non-zero when `outdated` is run with an unknown gem (@joyicecloud)
  - add `:ruby_21` platform option (@brandonblack)
  - add `--retry` to retry failed network and git commands (@schneems)
  - include command and versions in User-Agent (@indirect, @joyicecloud)

Bugfixes:

  - allow passwordless Basic Auth (#2606, @rykov)
  - don't suggest `gem install foo` when `foo` is a git gem that fails (@kirs)
  - revert #2569, staying compatible with git: instead of https: for :github gems
  - handle exceptions while installing gems in parallel (@gnufied)

## 1.4.0.pre.1 (2013-08-04)

Features:

  - retry network requests while installing gems (#2561, @ascherger)
  - faster installs using gemspecs from the local system cache (#2497, @mipearson)
  - add `bundle install -jN` for N parallel gem installations (#2481, @eagletmt)
  - add `ENV['DEBUG_RESOLVER_TREE']` outputs resolver tree (@dblock)
  - set $MANPATH so `bundle exec man name` works (#1624, @sunaku)
  - use `man` instead of `groff` (#2579, @ixti, @simi)
  - add Gemfile dependency info to bundle outdated output (#2487, @rahearn)
  - allow `require: true` as an alias for `require: <name>` (#2538, @ndbroadbent)
  - rescue and report Thor errors (#2478, @pjvds)
  - detect cyclic dependencies (#2564, @gnufied)
  - support multiple gems in `binstubs` (#2576, @lucasmazza)
  - use https instead of git for :github gems (#2569, @fuadsaud)
  - add quiet option to `bundle package` (#2573, @shtirlic)
  - use RUBYLIB instead of RUBYOPT for better Windows support (#2536, @equinux)

Bugfixes:

  - reduce stack size while resolving to fix JRuby overflow (#2510, @headius)
  - display GitErrors while loading specs in --verbose mode (#2461)
  - allow the same options hash to be passed to multiple gems (#2447)
  - handle missing binaries without an exception (#2019, @luismreis)

## 1.3.6 (8 January 2014)

Bugfixes:

  - make gemspec path option preserve relative paths in lock file (@bwillis)
  - use umask when creating binstubs (#1618, @v-yarotsky)
  - warn if graphviz is not installed (#2435, @Agis-)
  - show git errors while loading gemspecs
  - don't mutate gem method options hash (#2447)
  - print Thor errors (#2478, @pjvds)
  - print Rubygems system exit errors (James Cook)
  - more Pathnames into Strings for MacRuby (@kml)
  - preserve original gemspec path (@bwillis)
  - remove warning about deps with :git (#1651, @ixti)
  - split git files on null (#2634, @jasonmp85)
  - handle cross-host redirects without SSL (#2686, @grddev)
  - handle Rubygems 2 security exception (@zzak)
  - reinstall gems if they are missing with spec present
  - set binstub permissions using umask (#1618, @v-yarotsky)

## 1.3.5 (3 April 2013)

Features:

  - progress indicator while resolver is running (@chief)

Bugfixes:

  - update local overrides with orphaned revisions (@jamesferguson)
  - revert to working quoting of RUBYOPT on Windows (@ogra)
  - use basic auth even when SSL is not available (@jayniz)
  - installing git gems without dependencies in deployment now works

## 1.3.4 (15 March 2013)

Bugfixes:

  - load YAML on Rubygems versions that define module YAML
  - fix regression that broke --without on ruby 1.8.7

## 1.3.3 (13 March 2013)

Features:

  - compatible with Rubygems 2.0.2 (higher and lower already work)
  - mention skipped groups in bundle install and bundle update output (@simi)
  - `gem` creates rake tasks for minitest (@coop) and rspec

Bugfixes:

  - require rbconfig for standalone mode

## 1.3.2 (7 March 2013)

Features:

  - include rubygems.org CA chain

Bugfixes:

  - don't store --dry-run as a Bundler setting

## 1.3.1 (3 March 2013)

Bugfixes:

  - include manpages in gem, restoring many help pages
  - handle more SSL certificate verification failures
  - check for the full version of SSL, which we need (@alup)
  - gem rake task 'install' now depends on task 'build' (@sunaku)

## 1.3.0 (24 February 2013)

Features:

  - raise a useful error when the lockfile contains a merge conflict (@zofrex)
  - ensure `rake release` checks for uncommitted as well as unstaged (@benmoss)
  - allow environment variables to be negated with 'false' and '0' (@brettporter)
  - set $MANPATH inside `exec` for gems with man pages (@sunaku)
  - partial gem names for `open` and `update` now return a list (@takkanm)

Bugfixes:

  - `update` now (again) finds gems that aren't listed in the Gemfile
  - `install` now (again) updates cached gems that aren't in the Gemfile
  - install Gemfiles with HTTP sources even without OpenSSL present
  - display CerficateFailureError message in full

## 1.3.0.pre.8 (12 February 2013)

Security:

  - validate SSL certificate chain during HTTPS network requests
  - don't send HTTP Basic Auth creds when redirected to other hosts (@perplexes)
  - add `--trust-policy` to `install`, like `gem install -P` (@CosmicCat, #2293)

Features:

  - optimize resolver when too new of a gem is already activated (@rykov, #2248)
  - update Net::HTTP::Persistent for SSL cert validation and no_proxy ENV
  - explain SSL cert validation failures
  - generate gemspecs when installing git repos, removing shellouts
  - add pager selection (@csgui)
  - add `licenses` command (@bryanwoods, #1898)
  - sort output from `outdated` (@richardkmichael, #1896)
  - add a .travis.yml to `gem -t` (@ndbroadbent, #2143)
  - inform users when the resolver starts
  - disable reverse DNS to speed up API requests (@raggi)

Bugfixes:

  - raise errors while requiring dashed gems (#1807)
  - quote the Bundler path on Windows (@jgeiger, #1862, #1856)
  - load gemspecs containing unicode (@gaffneyc, #2301)
  - support any ruby version in --standalone
  - resolve some ruby -w warnings (@chastell, #2193)
  - don't scare users with an error message during API fallback
  - `install --binstubs` is back to overwriting. thanks, SemVer.

## 1.3.0.pre.7 (22 January 2013)

Bugfixes:

  - stubs for gems with dev deps no longer cause exceptions (#2272)
  - don't suggest binstubs to --binstubs users

## 1.3.0.pre.6 (22 January 2013)

Features:

  - `binstubs` lists child gem bins if a gem has no binstubs
  - `bundle gem --edit` will open the new gemspec (@ndbroadbent)
  - `bundle gem --test rspec` now makes working tests (@tricknotes)
  - `bundle env` prints info about bundler's environment (@peeja)
  - add `BUNDLE_IGNORE_CONFIG` environment variable support (@richo)

Bugfixes:

  - don't overwrite custom binstubs during `install --binstubs`
  - don't throw an exception if `binstubs` gem doesn't exist
  - `bundle config` now works in directories without a Gemfile

## 1.3.0.pre.5 (Jan 9, 2013)

Features:

  - make `--standalone` require lines ruby engine/version agnostic
  - add `--dry-run` to `bundle clean` (@wfarr, #2237)

Bugfixes:

  - don't skip writing binstubs when doing `bundle install`
  - distinguish between ruby 1.9/2.0 when using :platforms (@spastorino)

## 1.3.0.pre.4 (Jan 3, 2013)

Features:

  - `bundle binstubs <gem>` to setup individual binstubs
  - `bundle install --binstubs ""` will remove binstubs option
  - `bundle clean --dry-run` will print out gems instead of removing them

Bugfixes:

  - Avoid stack traces when Ctrl+C during bundle command (@mitchellh)
  - fix YAML parsing in in ruby-preview2

## 1.3.0.pre.3 (Dec 21, 2012)

Features:

  - pushing gems during `rake release` can be disabled (@trans)
  - installing gems with `rake install` is much faster (@utkarshkukreti)
  - added platforms :ruby_20 and :mri_20, since the ABI has changed
  - added '--edit' option to open generated gemspec in editor

Bugfixes:

  - :git gems with extensions now work with Rubygems >= 2.0 (@jeremy)
  - revert SemVer breaking change to :github
  - `outdated` exits non-zero if outdated gems found (@rohit, #2021)
  - https Gist URLs for compatibility with Gist 2.0 (@NARKOZ)
  - namespaced gems no longer generate a superfluous directory (@banyan)

## 1.3.0.pre.2 (Dec 9, 2012)

Features:

  - `config` expands local overrides like `local.rack .` (@gkop, #2205)
  - `gem` generates files correctly for names like `jquery-rails` (@banyan, #2201)
  - use gems from gists with the :gist option in the Gemfile (@jgaskins)

Bugfixes:

  - Gemfile sources other than rubygems.org work even when .gemrc contains sources
  - caching git gems now caches specs, fixing e.g. git ls-files (@bison, #2039)
  - `show GEM` now warns if the directory has been deleted (@rohit, #2070)
  - git output hidden when running in --quiet mode (@rohit)

## 1.3.0.pre (Nov 29, 2012)

Features:

  - compatibile with Ruby 2.0.0-preview2
  - compatibile with Rubygems 2.0.0.preview2 (@drbrain, @evanphx)
  - ruby 2.0 added to the `:ruby19` ABI-compatible platform
  - lazy load YAML, allowing Psych to be specified in the Gemfile
  - significant performance improvements (@cheald, #2181)
  - `inject` command for scripted Gemfile additions (Engine Yard)
  - :github option uses slashless arguements as repo owner (@rking)
  - `open` suggests gem names for typos (@jdelStrother)
  - `update` reports non-existent gems (@jdelStrother)
  - `gem` option --test can generate rspec stubs (@MafcoCinco)
  - `gem` option --test can generate minitest stubs (@kcurtin)
  - `gem` command generates MIT license (@BrentWheeldon)
  - gem rake task 'release' resuses existing tags (@shtirlic)

Bugfixes:

  - JRuby new works with HTTPS gem sources (@davidcelis)
  - `install` installs both rake rake-built gems at once (@crowbot, #2107)
  - handle Errno::ETIMEDOUT errors (@jmoses)
  - handle Errno::EAGAIN errors on JRuby
  - disable ANSI coloring when output is redirected (@tomykaira)
  - raise LoadErrors correctly during Bundler.require (@Empact)
  - do not swallow --verbose on `bundle exec` (@sol, #2102)
  - `gem` generates gemspecs that block double-requires
  - `gem` generates gemspecs that admit they depend on rake

## 1.2.5 (Feb 24, 2013)

Bugfixes:

  - install Gemfiles with HTTP sources even without OpenSSL present
  - display CerficateFailureError message in full

## 1.2.4 (Feb 12, 2013)

Features:

  - warn about Ruby 2.0 and Rubygems 2.0
  - inform users when the resolver starts
  - disable reverse DNS to speed up API requests (@raggi)

Bugfixes:

  - don't send user/pass when redirected to another host (@perplexes)
  - load gemspecs containing unicode (@gaffneyc, #2301)
  - support any ruby version in --standalone
  - resolve some ruby -w warnings (@chastell, #2193)
  - don't scare users with an error message during API fallback

## 1.2.3 (Nov 29, 2012)

Bugfixes:

  - fix exceptions while loading some gemspecs

## 1.2.2 (Nov 14, 2012)

Bugfixes:

  - support new Psych::SyntaxError for Ruby 2.0.0 (@tenderlove, @sol)
  - `bundle viz` works with git gems again (@hirochachacha)
  - recognize more cases when OpenSSL is not present

## 1.2.1 (Sep 19, 2012)

Bugfixes:

  - `bundle clean` now works with BUNDLE_WITHOUT groups again
  - have a net/http read timeout around the Gemcutter API Endpoint

## 1.2.0 (Aug 30, 2012)

Bugfixes:

  - raise original error message from LoadError's

Documentation:

  - `platform` man pages

## 1.2.0.rc.2 (Aug 8, 2012)

Bugfixes:

  - `clean` doesn't remove gems that are included in the lockfile

## 1.2.0.rc (Jul 17, 2012)

Features:

  - `check` now has a `--dry-run` option (@svenfuchs, #1811)
  - loosen ruby directive for engines
  - prune git/path directories inside vendor/cache (@josevalim, #1988)
  - update vendored thor to 0.15.2 (@sferik)
  - add .txt to LICENSE (@postmodern, #2001)
  - add `config disable_local_branch_check` (@josevalim, #1985)
  - fall back on the full index when experiencing syck errors (#1419)
  - handle syntax errors in Ruby gemspecs (#1974)

Bugfixes:

  - fix `pack`/`cache` with `--all` (@josevalim, #1989)
  - don't display warning message when `cache_all` is set
  - check for `nil` PATH (#2006)
  - Always try to keep original GEM_PATH (@drogus, #1920)

## 1.2.0.pre.1 (May 27, 2012)

Features:

  - Git gems import submodules of submodules recursively (@nwwatson, #1935)

Bugfixes:

  - Exit from `check` with a non-zero status when frozen with no lock
  - Use `latest_release` in Capistrano and Vlad integration (#1264)
  - Work around a Ruby 1.9.3p194 bug in Psych when config files are empty

Documentation:

  - Add instructions for local git repos to the `config` manpage
  - Update the `Gemfile` manpage to include ruby versions (@stevenh512)
  - When OpenSSL is missing, provide instructions for fixing (#1776 etc.)
  - Unknown exceptions now link to ISSUES for help instead of a new ticket
  - Correct inline help for `clean --force` (@dougbarth, #1911)

## 1.2.0.pre (May 4, 2012)

Features:

  - bundle package now accepts --all to package git and path dependencies
  - bundle config now accepts --local, --global and --delete options
  - It is possible to override a git repository via configuration.
    For instance, if you have a git dependency on rack, you can force
    it to use a local repo with `bundle config local.rack ~/path/to/rack`
  - Cache gemspec loads for performance (@dekellum, #1635)
  - add --full-index flag to `bundle update` (@fluxx, #1829)
  - add --quiet flag to `bundle update` (@nashby, #1654)
  - Add Bundler::GemHelper.gemspec (@knu, #1637)
  - Graceful handling of Gemfile syntax errors (@koraktor, #1661)
  - `bundle platform` command
  - add ruby to DSL, to specify version of ruby
  - error out if the ruby version doesn't match

Performance:

  - bundle exec shouldn't run Bundler.setup just setting the right rubyopts options is enough (@spastorino, #1598)

Bugfixes:

  - Avoid passing RUBYOPT changes in with_clean_env block (@eric1234, #1604)
  - Use the same ruby to run subprocesses as is running rake (@brixen)

Documentation:

  - Add :github documentation in DSL (@zofrex, #1848, #1851, #1852)
  - Add docs for the --no-cache option (@fluxx, #1796)
  - Add basic documentation for bin_path and bundle_path (@radar)
  - Add documentation for the run method in Bundler::Installer

## 1.1.5 (Jul 17, 2012)

Features:

  - Special case `ruby` directive from 1.2.0, so you can install Gemfiles that use it

## 1.1.4 (May 27, 2012)

Bugfixes:

  - Use `latest_release` in Capistrano and Vlad integration (#1264)
  - Unknown exceptions now link to ISSUES for help instead of a new ticket
  - When OpenSSL is missing, provide instructions for fixing (#1776 etc.)
  - Correct inline help for `clean --force` (@dougbarth, #1911)
  - Work around a Ruby 1.9.3p194 bug in Psych when config files are empty

## 1.1.3 (March 23, 2012)

Bugfixes:

  - escape the bundler root path (@tenderlove, #1789)

## 1.1.2 (March 20, 2012)

Bugfixes:

  - Fix --deployment for multiple PATH sections of the same source (#1782)

## 1.1.1 (March 14, 2012)

Bugfixes:

  - Rescue EAGAIN so the fetcher works on JRuby on Windows
  - Stop asking users to report gem installation errors
  - Clarify "no sources" message
  - Use $\ so `bundle gem` gemspecs work on Windows (@postmodern)
  - URI-encode gem names for dependency API (@rohit, #1672)
  - Fix `cache` edge case in rubygems 1.3.7 (#1202)

Performance:

  - Reduce invocation of git ls-files in `bundle gem` gemspecs (@knu)

## 1.1.0 (Mar 7, 2012)

Bugfixes:

  - Clean up corrupted lockfiles on bundle installs
  - Prevent duplicate GIT sources
  - Fix post_install_message when uing the endpoint API

## 1.1.rc.8 (Mar 3, 2012)

Performance:

  - don't resolve if the Gemfile.lock and Gemfile haven't changed

Bugfixes:

  - Load gemspecs from git even when a released gem has the same version (#1609)
  - Declare an accurate Ruby version requirement of 1.8.7 or newer (#1619)
  - handle gemspec development dependencies correctly (@raggi, #1639)
  - Avoid passing RUBYOPT changes in with_clean_env block. (eric1234, #1604)

## 1.1.rc.7 (Dec 29, 2011)

Bugfixes:

  - Fix bug where `clean` would break when using :path with no gemspec

## 1.1.rc.6 (Dec 22, 2011)

Bugfixes:

  - Fix performance regression from 1.0 (@spastorino, #1511, #1591, #1592)
  - Load gems correctly when GEM_HOME is blank
  - Refresh gems so Bundler works from inside a bundle
  - Handle empty .bundle/config files without an error

## 1.1.rc.5 (Dec 14, 2011)

Bugfixes:

  - Fix ASCII encoding errors with gem (rerelease with ruby 1.8)

## 1.1.rc.4 (Dec 14, 2011)

Features:

  - `bundle viz` has the option to output a DOT file instead of a PNG (@hirochachacha, #683)

Bugfixes:

  - Ensure binstubs generated when using --standalone point to the standalonde bundle (@cowboyd, #1588)
  - fix `bundle viz` (@hirochachacha, #1586)

## 1.1.rc.3 (Dec 8, 2011)

Bugfixes:

  - fix relative_path so it checks Bundler.root is actually in the beginning of the path (#1582)
  - fix bundle outdated doesn't list all gems (@joelmoss, #1521)

## 1.1.rc.2 (Dec 6, 2011)

Features:

  - Added README.md to `newgem` (@ognevsky, #1574)
  - Added LICENSE (MIT) to newgem (@ognevsky, #1571)

Bugfixes:

  - only auto-namespace requires for implied requires (#1531)
  - fix bundle clean output for git repos (#1473)
  - use Gem.bindir for bundle clean (#1544, #1532)
  - use `Gem.load_env_plugins` instead of `Gem.load_env_plugins` (#1500, #1543)
  - differentiate Ruby 2.0 (trunk) from Ruby 1.9 (@tenderlove, #1539)
  - `bundle clean` handles 7 length git hash for bundle clean (#1490, #1491)
  - fix Psych loading issues
  - Search $PATH for a binary rather than shelling out to `which` (@tenderlove, #1573)
  - do not clear RG cache unless we actually modify GEM_PATH and GEM_HOME- use `Gem.load_env_plugins` instead of `Gem.load_env_plugins` (#1500, #1543)
  - `newgem` now uses https://rubygems.org (#1562)
  - `bundle init` now uses https://rubygems.org (@jjb, #1522)
  - `bundle install/update` does not autoclean when using --path for semver

Documentation:

  - added documentation for --shebang option for `bundle install` (@lunks, #1475, #1558)

## 1.1.rc (Oct 3, 2011)

Features:

  - add `--shebang` option to bundle install (@bensie, #1467)
  - build passes on ruby 1.9.3rc1 (#1458, #1469)
  - hide basic auth credentials for custom sources (#1440, #1463)

Bugfixes:

  - fix index search result caching (#1446, #1466)
  - fix fetcher prints multiple times during install (#1445, #1462)
  - don't mention API errors from non-rubygems.org sources
  - fix autoclean so it doesn't remove bins that are used (#1459, #1460)

Documentation:

  - add :require => [...] to the gemfile(5) manpage (@nono, #1468)

## 1.1.pre.10 (Sep 27, 2011)

Features:

  - `config system_bindir foo` added, works like "-n foo" in your .gemrc file

## 1.1.pre.9 (Sep 18, 2011)

Features:

  - `clean` will now clean up all old .gem and .gemspec files, cleaning up older pres
  - `clean` will be automatically run after bundle install and update when using `--path` (#1420, #1425)
  - `clean` now takes a `--force` option (#1247, #1426)
  - `clean` will clean up cached git dirs in bundle clean (#1390)
  - remove deprecations from DSL (#1119)
  - autorequire tries directories for gems with dashed names (#1205)
  - adds a `--paths` flag to `bundle show` to list all the paths of bundled gems (@tiegz, #1360)
  - load rubygems plugins in the bundle binary (@tpope, #1364)
  - make `--standalone` respect `--path` (@cowboyd, #1361)

Bugfixes:

  - Fix `clean` to handle nested gems in a git repo (#1329)
  - Fix conflict from revert of benchmark tool (@boffbowsh, #1355)
  - Fix fatal error when unable to connect to gem source (#1269)
  - Fix `outdated` to find pre-release gems that are installed. (#1359)
  - Fix color for ui. (#1374)
  - Fix installing to user-owned system gems on OS X
  - Fix caching issue in the resolver (#1353, #1421)
  - Fix :github DSL option

## 1.1.pre.8 (Aug 13, 2011)

Bugfixes:

  - Fix `bundle check` to not print fatal error message (@cldwalker, #1347)
  - Fix require_sudo when Gem.bindir isn't writeable (#1352)
  - Fix not asking Gemcutter API for dependency chain of git gems in --deployment (#1254)
  - Fix `install --binstubs` when using --path (#1332)

## 1.1.pre.7 (Aug 8, 2011)

Bugfixes:

  - Fixed invalid byte sequence error while installing gem on Ruby 1.9 (#1341)
  - Fixed exception when sudo was needed to install gems (@spastorino)

## 1.1.pre.6 (Aug 8, 2011)

Bugfixes:

  - Fix cross repository dependencies (#1138)
  - Fix git dependency fetching from API endpoint (#1254)
  - Fixes for bundle outdated (@joelmoss, #1238)
  - Fix bundle standalone when using the endpoint (#1240)

Features:

  - Implement `to_ary` to avoid calls to method_missing (@tenderlove, #1274)
  - bundle clean removes old .gem files (@cldwalker, #1293)
  - Correcly identify missing child dependency in error message
  - Run pre-install, post-build, and post-install gem hooks for git gems (@warhammerkid, #1120)
  - create Gemfile.lock for empty Gemfile (#1218)

## 1.1.pre.5 (June 11, 2011)

Bugfixes:

  - Fix LazySpecification on Ruby 1.9 (@dpiddy, #1232)
  - Fix HTTP proxy support (@leobessa, #878)

Features:

  - Speed up `install --deployment` by using the API endpoint
  - Support Basic HTTP Auth for the API endpoint (@dpiddy, #1229)
  - Add `install --full-index` to disable the API endpoint, just in case
  - Significantly speed up install by removing unneeded gemspec fetches
  - `outdated` command shows outdated gems (@joelmoss, #1130)
  - Print gem post install messages (@csquared, #1155)
  - Reduce memory use by removing Specification.new inside method_missing (@tenderlove, #1222)
  - Allow `check --path`

## 1.1.pre.4 (May 5, 2011)

Bugfixes:

  - Fix bug that could prevent installing new gems

## 1.1.pre.3 (May 4, 2011)

Features:

  - Add `bundle outdated` to show outdated gems (@joelmoss)
  - Remove BUNDLE_* from `Bundler.with_clean_env` (@wuputah)
  - Add Bundler.clean_system, and clean_exec (@wuputah)
  - Use git config for gem author name and email (@krekoten)

Bugfixes:

  - Fix error calling Bundler.rubygems.gem_path
  - Fix error when Gem.path returns Gem::FS instead of String

## 1.1.pre.2 (April 28, 2011)

Features:

  - Add :github option to Gemfile DSL for easy git repos
  - Merge all fixes from 1.0.12 and 1.0.13

## 1.1.pre.1 (February 2, 2011)

Bugfixes:

  - Compatibility with changes made by Rubygems 1.5

## 1.1.pre (January 21, 2011)

Features:

  - Add bundle clean. Removes unused gems from --path directory
  - Initial Gemcutter Endpoint API work, BAI Fetching source index
  - Added bundle install --standalone
  - Ignore Gemfile.lock when buliding new gems
  - Make it possible to override a .gemspec dependency's source in the
    Gemfile

Removed:

  - Removed bundle lock
  - Removed bundle install <path>
  - Removed bundle install --production
  - Removed bundle install --disable-shared-gems

## 1.0.21 (September 30, 2011)

  - No changes from RC

## 1.0.21.rc (September 29, 2011)

Bugfixes:

  - Load Psych unless Syck is defined, because 1.9.2 defines YAML

## 1.0.20 (September 27, 2011)

Features:

  - Add platform :maglev (@timfel, #1444)

Bugfixes:

  - Ensure YAML is required even if Psych is found
  - Handle directory names that contain invalid regex characters

## 1.0.20.rc (September 18, 2011)

Features:

  - Rescue interrupts to `bundle` while loading bundler.rb (#1395)
  - Allow clearing without groups by passing `--without ''` (#1259)

Bugfixes:

  - Manually sort requirements in the lockfile (#1375)
  - Remove several warnings generated by ruby -w (@stephencelis)
  - Handle trailing slashes on names passed to `gem` (#1372)
  - Name modules for gems like 'test-foo_bar' correctly (#1303)
  - Don't require Psych if Syck is already loaded (#1239)

## 1.0.19.rc (September 13, 2011)

Features:

  - Compatability with Rubygems 1.8.10 installer changes
  - Report gem installation failures clearly (@rwilcox, #1380)
  - Useful error for cap and vlad on first deploy (@nexmat, @kirs)

Bugfixes:

  - `exec` now works when the command contains 'exec'
  - Only touch lock after changes on Windows (@robertwahler, #1358)
  - Keep load paths when #setup is called multiple times (@radsaq, #1379)

## 1.0.18 (August 16, 2011)

Bugfixes:

  - Fix typo in DEBUG_RESOLVER (@geemus)
  - Fixes rake 0.9.x warning (@mtylty, #1333)
  - Fix `bundle cache` again for rubygems 1.3.x

Features:

  - Run the bundle install earlier in a Capistrano deployment (@cgriego, #1300)
  - Support hidden gemspec (@trans, @cldwalker, #827)
  - Make fetch_specs faster (@zeha, #1294)
  - Allow overriding development deps loaded by #gemspec (@lgierth, #1245)

## 1.0.17 (August 8, 2011)

Bugfixes:

  - Fix rake issues with rubygems 1.3.x (#1342)
  - Fixed invalid byte sequence error while installing gem on Ruby 1.9 (#1341)

## 1.0.16 (August 8, 2011)

Features:

  - Performance fix for MRI 1.9 (@efficientcloud, #1288)
  - Shortcuts (like `bundle i`) for all commands (@amatsuda)
  - Correcly identify missing child dependency in error message

Bugfixes:

  - Allow Windows network share paths with forward slashes (@mtscout6, #1253)
  - Check for rubygems.org credentials so `rake release` doesn't hang (#980)
  - Find cached prerelease gems on rubygems 1.3.x (@dburt, #1202)
  - Fix `bundle install --without` on kiji (@tmm1, #1287)
  - Get rid of warning in ruby 1.9.3 (@smartinez87, #1231)

Documentation:

  - Documentation for `gem ..., :require => false` (@kmayer, #1292)
  - Gems provide "executables", they are rarely also binaries (@fxn, #1242)

## 1.0.15 (June 9, 2011)

Features:

  - Improved Rubygems integration, removed many deprecation notices

Bugfixes:

  - Escape URL arguments to git correctly on Windows (1.0.14 regression)

## 1.0.14 (May 27, 2011)

Features:

  - Rubinius platform :rbx (@rkbodenner)
  - Include gem rake tasks with "require 'bundler/gem_tasks" (@indirect)
  - Include user name and email from git config in new gemspec (@ognevsky)

Bugfixes:

  - Set file permissions after checking out git repos (@tissak)
  - Remove deprecated call to Gem::SourceIndex#all_gems (@mpj)
  - Require the version file in new gemspecs (@rubiii)
  - Allow relative paths from the Gemfile in gems with no gemspec (@mbirk)
  - Install gems that contain 'bundler', e.g. guard-bundler (@hone)
  - Display installed path correctly on Windows (@tadman)
  - Escape quotes in git URIs (@mheffner)
  - Improve Rake 0.9 support (@quix)
  - Handle certain directories already existing (@raggi)
  - Escape filenames containing regex characters (@indirect)

## 1.0.13 (May 4, 2011)

Features:

  - Compatibility with Rubygems master (soon to be v1.8) (@evanphx)
  - Informative error when --path points to a broken symlink
  - Support Rake 0.9 and greater (@e2)
  - Output full errors for non-TTYs e.g. pow (@josh)

Bugfixes:

  - Allow spaces in gem path names for gem tasks (@rslifka)
  - Have cap run bundle install from release_path (@martinjagusch)
  - Quote git refspec so zsh doesn't expand it (@goneflyin)

## 1.0.12 (April 8, 2011)

Features:

  - Add --no-deployment option to `install` for disabling it on dev machines
  - Better error message when git fails and cache is present (@parndt)
  - Honor :bundle_cmd in cap `rake` command (@voidlock, @cgriego)

Bugfixes:

  - Compatibility with Rubygems 1.7 and Rails 2.3 and vendored gems (@evanphx)
  - Fix changing gem order in lock (@gucki)
  - Remove color escape sequences when displaying man pages (@bgreenlee)
  - Fix creating GEM_HOME on both JRuby 1.5 and 1.6 (@nickseiger)
  - Fix gems without a gemspec and directories in bin/ (@epall)
  - Fix --no-prune option for `bundle install` (@cmeiklejohn)

## 1.0.11 (April 1, 2011)

Features:

  - Compatibility with Rubygems 1.6 and 1.7
  - Better error messages when a git command fails

Bugfixes:

  - Don't always update gemspec gems (@carllerche)
  - Remove ivar warnings (@jackdempsey)
  - Fix occasional git failures in zsh (@jonah-carbonfive)
  - Consistent lock for gems with double deps like Cap (@akahn)

## 1.0.10 (February 1, 2011)

Bugfixes:

  - Fix a regression loading YAML gemspecs from :git and :path gems
  - Requires, namespaces, etc. to work with changes in Rubygems 1.5

## 1.0.9 (January 19, 2011)

Bugfixes:

  - Fix a bug where Bundler.require could remove gems from the load
    path. In Rails apps with a default application.rb, this removed
    all gems in groups other than :default and Rails.env

## 1.0.8 (January 18, 2011)

Features:

  - Allow overriding gemspec() deps with :git deps
  - Add --local option to `bundle update`
  - Ignore Gemfile.lock in newly generated gems
  - Use `less` as help pager instead of `more`
  - Run `bundle exec rake` instead of `rake` in Capistrano tasks

Bugfixes:

  - Fix --no-cache option for `bundle install`
  - Allow Vlad deploys to work without Capistrano gem installed
  - Fix group arguments to `bundle console`
  - Allow groups to be loaded even if other groups were loaded
  - Evaluate gemspec() gemspecs in their directory not the cwd
  - Count on Rake to chdir to the right place in GemHelper
  - Change Pathnames to Strings for MacRuby
  - Check git process exit status correctly
  - Fix some warnings in 1.9.3-trunk (thanks tenderlove)

## 1.0.7 (November 17, 2010)

Bugfixes:

  - Remove Bundler version from the lockfile because it broke
    backwards compatibility with 1.0.0-1.0.5. Sorry. :(

## 1.0.6 (November 16, 2010)

Bugfixes:

  - Fix regression in `update` that caused long/wrong results
  - Allow git gems on other platforms while installing (#579)

Features:

  - Speed up `install` command using various optimizations
  - Significantly increase performance of resolver
  - Use upcoming Rubygems performance improvements (@tmm1)
  - Warn if the lockfile was generated by a newer version
  - Set generated gems' homepage to "", so Rubygems will warn

## 1.0.5 (November 13, 2010)

Bugfixes:

  - Fix regression disabling all operations that employ sudo

## 1.0.4 (November 12, 2010)

Bugfixes:

  - Expand relative :paths from Bundler.root (eg ./foogem)
  - Allow git gems in --without groups while --frozen
  - Allow gem :ref to be a symbol as well as a string
  - Fix exception when Gemfile needs a newer Bundler version
  - Explanation when the current Bundler version conflicts
  - Explicit error message if Gemfile needs newer Bundler
  - Ignore an empty string BUNDLE_GEMFILE
  - Skeleton gemspec now works with older versions of git
  - Fix shell quoting and ref fetching in GemHelper
  - Disable colored output in --deployment
  - Preserve line endings in lock file

Features:

  - Add support for 'mingw32' platform (aka RubyInstaller)
  - Large speed increase when Gemfile.lock is already present
  - Huge speed increase when many (100+) system gems are present
  - Significant expansion of ISSUES, man pages, and docs site
  - Remove Open3 from GemHelper (now it works on Windows™®©)
  - Allow setting roles in built-in cap and vlad tasks

## 1.0.3 (October 15, 2010)

Bugfixes:

  - Use bitwise or in #hash to reduce the chance of overflow
  - `bundle update` now works with :git + :tag updates
  - Record relative :path options in the Gemfile.lock
  - :groups option on gem method in Gemfile now works
  - Add #platform method and :platform option to Gemfile DSL
  - --without now accepts a quoted, space-separated list
  - Installing after --deployment with no lock is now possible
  - Binstubs can now be symlinked
  - Print warning if cache for --local install is missing gems
  - Improve output when installing to a path
  - The tests all pass! Yay!

## 1.0.2 (October 2, 2010)

Bugfix:

  - Actually include the man pages in the gem, so help works

## 1.0.1 (October 1, 2010)

Features:

  - Vlad deployment recipe, `require 'bundler/vlad'`
  - Prettier bundle graphs
  - Improved gem skeleton for `bundle gem`
  - Prompt on file clashes when generating a gem
  - Option to generate binary with gem skeleton
  - Allow subclassing of GemHelper for custom tasks
  - Chdir to gem directory during `bundle open`

Bugfixes:

  - Allow gemspec requirements with a list of versions
  - Accept lockfiles with windows line endings
  - Respect BUNDLE_WITHOUT env var
  - Allow `gem "foo", :platform => :jruby`
  - Specify loaded_from path in fake gemspec
  - Flesh out gem_helper tasks, raise errors correctly
  - Respect RBConfig::CONFIG['ruby_install_name'] in binstubs

## 1.0.0 (August 29, 2010)

Features:

  - You can now define `:bundle_cmd` in the capistrano task

Bugfixes:

  - Various bugfixes to the built-in rake helpers
  - Fix a bug where shortrefs weren't unique enough and were
    therfore colliding
  - Fix a small bug involving checking whether a local git
    clone is up to date
  - Correctly handle explicit '=' dependencies with gems
    pinned to a git source
  - Fix an issue with Windows-generated lockfiles by reading
    and writing the lockfile in binary mode
  - Fix an issue with shelling out to git in Windows by
    using double quotes around paths
  - Detect new Rubygems sources in the Gemfile and update
    the lockfile

## 1.0.0.rc.6 (August 23, 2010)

Features:

  - Much better documentation for most of the commands and Gemfile
    format

Bugfixes:

  - Don't attempt to create directories if they already exist
  - Fix the capistrano task so that it actually runs
  - Update the Gemfile template to reference rubygems.org instead
    of :gemcutter
  - bundle exec should exit with a non zero exit code when the gem
    binary does not exist or the file is not executable.
  - Expand paths in Gemfile relative to the Gemfile and not the current
    working directory.

## 1.0.0.rc.5 (August 10, 2010)

Features:

  - Make the Capistrano task more concise.

Bugfixes:

  - Fix a regression with determining whether or not to use sudo
  - Allow using the --gemfile flag with the --deployment flag

## 1.0.0.rc.4 (August 9, 2010)

Features:

  - `bundle gem NAME` command to generate a new gem with Gemfile
  - Bundle config file location can be specified by BUNDLE_APP_CONFIG
  - Add --frozen to disable updating the Gemfile.lock at runtime
    (default with --deployment)
  - Basic Capistrano task now added as 'bundler/capistrano'

Bugfixes:

  - Multiple bundler process no longer share a tmp directory
  - `bundle update GEM` always updates dependencies of GEM as well
  - Deleting the cache directory no longer causes errors
  - Moving the bundle after installation no longer causes git errors
  - Bundle path is now correctly remembered on a read-only filesystem
  - Gem binaries are installed to Gem.bindir, not #{Gem.dir}/bin
  - Fetch gems from vendor/cache, even without --local
  - Sort lockfile by platform as well as spec

## 1.0.0.rc.3 (August 3, 2010)

Features:

  - Deprecate --production flag for --deployment, since the former
    was causing confusion with the :production group
  - Add --gemfile option to `bundle check`
  - Reduce memory usage of `bundle install` by 2-4x
  - Improve message from `bundle check` under various conditions
  - Better error when a changed Gemfile conflicts with Gemfile.lock

Bugfixes:

  - Create bin/ directory if it is missing, then install binstubs
  - Error nicely on the edge case of a pinned gem with no spec
  - Do not require gems for other platforms
  - Update git sources along with the gems they contain

## 1.0.0.rc.2 (July 29, 2010)

  - `bundle install path` was causing confusion, so we now print
    a clarifying warning. The preferred way to install to a path
    (which will not print the warning) is
    `bundle install --path path/to/install`.
  - `bundle install --system` installs to the default system
    location ($BUNDLE_PATH or $GEM_HOME) even if you previously
    used `bundle install --path`
  - completely remove `--disable-shared-gems`. If you install to
    system, you will not be isolated, while if you install to
    another path, you will be isolated from gems installed to
    the system. This was mostly an internal option whose naming
    and semantics were extremely confusing.
  - Add a `--production` option to `bundle install`:
    - by default, installs to `vendor/bundle`. This can be
      overridden with the `--path` option
    - uses `--local` if `vendor/cache` is found. This will
      guarantee that Bundler does not attempt to connect to
      Rubygems and will use the gems cached in `vendor/cache`
      instead
    - Raises an exception if a Gemfile.lock is not found
    - Raises an exception if you modify your Gemfile in development
      but do not check in an updated Gemfile.lock
  - Fixes a bug where switching a source from Rubygems to git
    would always say "the git source is not checked out" when
    running `bundle install`

NOTE: We received several reports of "the git source has not
been checked out. Please run bundle install". As far as we
can tell, these problems have two possible causes:

1. `bundle install ~/.bundle` in one user, but actually running
   the application as another user. Never install gems to a
   directory scoped to a user (`~` or `$HOME`) in deployment.
2. A bug that happened when changing a gem to a git source.

To mitigate several common causes of `(1)`, please use the
new `--production` flag. This flag is simply a roll-up of
the best practices we have been encouraging people to use
for deployment.

If you want to share gems across deployments, and you use
Capistrano, symlink release_path/current/vendor/bundle to
release_path/shared/bundle. This will keep deployments
snappy while maintaining the benefits of clean, deploy-time
isolation.

## 1.0.0.rc.1 (July 26, 2010)

  - Fixed a bug with `bundle install` on multiple machines and git

## 1.0.0.beta.10 (July 25, 2010)

  - Last release before 1.0.0.rc.1
  - Added :mri as a valid platform (platforms :mri { gem "ruby-debug" })
  - Fix `bundle install` immediately after modifying the :submodule option
  - Don't write to Gemfile.lock if nothing has changed, fixing situations
    where bundle install was run with a different user than the app
    itself
  - Fix a bug where other platforms were being wiped on `bundle update`
  - Don't ask for root password on `bundle install` if not needed
  - Avoid setting `$GEM_HOME` where not needed
  - First solid pass of `bundle config`
  - Add build options
    - `bundle config build.mysql --with-mysql-config=/path/to/config`

## 1.0.0.beta.9 (July 21, 2010)

  - Fix install failure when switching from a path to git source
  - Fix `bundle exec bundle *` in a bundle with --disable-shared-gems
  - Fix `bundle *` from inside a bundle with --disable-shared-gem
  - Shim Gem.refresh. This is used by Unicorn
  - Fix install failure when a path's dependencies changed

## 1.0.0.beta.8 (July 20, 2010)

  - Fix a Beta 7 bug involving Ruby 1.9

## 1.0.0.beta.7 (July 20, 2010, yanked)

  - Running `bundle install` twice in a row with a git source always crashed

## 1.0.0.beta.6 (July 20, 2010, yanked)

  - Create executables with bundle install --binstubs
  - You can customize the location (default is app/bin) with --binstubs other/location
  - Fix a bug where the Gemfile.lock would be deleted even if the update was exited
  - Fix a bug where cached gems for other platforms were sometimes deleted
  - Clean up output when nothing was deleted from cache (it previously said
    "Removing outdated gems ...")
  - Improve performance of bundle install if the git gem was already checked out,
    and the revision being used already exists locally
  - Fix bundle show bundler in some cases
  - Fix bugs with bundle update
  - Don't ever run git commands at runtime (fixes a number of common passenger issues)
  - Fixes an obscure bug where switching the source of a gem could fail to correctly
    change the source of its dependencies
  - Support multiple version dependencies in the Gemfile
    (gem "rails", ">= 3.0.0.beta1", "<= 3.0.0")
  - Raise an exception for ambiguous uses of multiple declarations of the same gem
    (for instance, with different versions or sources).
  - Fix cases where the same dependency appeared several times in the Gemfile.lock
  - Fix a bug where require errors were being swallowed during Bundler.require

## 1.0.0.beta.1

  - No `bundle lock` command. Locking happens automatically on install or update
  - No .bundle/environment.rb. Require 'bundler/setup' instead.
  - $BUNDLE_HOME defaults to $GEM_HOME instead of ~/.bundle
  - Remove lockfiles generated by 0.9

## 0.9.26

Features:

  - error nicely on incompatible 0.10 lockfiles

## 0.9.25 (May 3, 2010)

Bugfixes:

  - explicitly coerce Pathname objects to Strings for Ruby 1.9
  - fix some newline weirdness in output from install command

## 0.9.24 (April 22, 2010)

Features:

  - fetch submodules for git sources
  - limit the bundled version of bundler to the same as the one installing
  - force relative paths in git gemspecs to avoid raising Gem::NameTooLong
  - serialize GemCache sources correctly, so locking works
  - raise Bundler::GemNotFound instead of calling exit! inside library code
  - Rubygems 1.3.5 compatibility for the adventurous, not supported by me :)

Bugfixes:

  - don't try to regenerate environment.rb if it is read-only
  - prune outdated gems with the platform "ruby"
  - prune cache without errors when there are directories or non-gem files
  - don't re-write environment.rb if running after it has been loaded
  - do not monkeypatch Specification#load_paths twice when inside a bundle

## 0.9.23 (April 20, 2010)

Bugfixes:

  - cache command no longer prunes gems created by an older rubygems version
  - cache command no longer prunes gems that are for other platforms

## 0.9.22 (April 20, 2010)

Features:

  - cache command now prunes stale .gem files from vendor/cache
  - init --gemspec command now generates development dependencies
  - handle Polyglot's changes to Kernel#require with Bundler::ENV_LOADED (#287)
  - remove .gem files generated after installing a gem from a :path (#286)
  - improve install/lock messaging (#284)

Bugfixes:

  - ignore cached gems that are for another platform (#288)
  - install Windows gems that have no architecture set, like rcov (#277)
  - exec command while locked now includes the bundler lib in $LOAD_PATH (#293)
  - fix the `rake install` task
  - add GemspecError so it can be raised without (further) error (#292)
  - create a parent directory before cloning for git 1.5 compatibility (#285)

## 0.9.21 (April 16, 2010)

Bugfixes:

  - don't raise 'omg wtf' when lockfile is outdated

## 0.9.20 (April 15, 2010)

Features:

  - load YAML format gemspecs
  - no backtraces when calling Bundler.setup if gems are missing
  - no backtraces when trying to exec a file without the executable bit

Bugfixes:

  - fix infinite recursion in Bundler.setup after loading a bundled Bundler gem
  - request install instead of lock when env.rb is out of sync with Gemfile.lock

## 0.9.19 (April 12, 2010)

Features:

  - suggest `bundle install --relock` when the Gemfile has changed (#272)
  - source support for Rubygems servers without prerelease gem indexes (#262)

Bugfixes:

  - don't set up all groups every time Bundler.setup is called while locked (#263)
  - fix #full_gem_path for git gems while locked (#268)
  - eval gemspecs at the top level, not inside the Bundler class (#269)


## 0.9.18 (April 8, 2010)

Features:

  - console command that runs irb with bundle (and optional group) already loaded

Bugfixes:

  - Bundler.setup now fully disables system gems, even when unlocked (#266, #246)
    - fixes Yard, which found plugins in Gem.source_index that it could not load
    - makes behaviour of `Bundler.require` consistent between locked and unlocked loads

## 0.9.17 (April 7, 2010)

Features:

  - Bundler.require now calls Bundler.setup automatically
  - Gem::Specification#add_bundler_dependencies added for gemspecs

Bugfixes:

  - Gem paths are not longer duplicated while loading bundler
  - exec no longer duplicates RUBYOPT if it is already set correctly

## 0.9.16 (April 3, 2010)

Features:

  - exit gracefully on INT signal
  - resolver output now indicates whether remote sources were checked
  - print error instead of backtrace when exec cannot find a binary (#241)

Bugfixes:

  - show, check, and open commands work again while locked (oops)
  - show command for git gems
    - outputs branch names other than master
    - gets the correct sha from the checkout
    - doesn't print sha twice if :ref is set
  - report errors from bundler/setup.rb without backtraces (#243)
  - fix Gem::Spec#git_version to not error on unloaded specs
  - improve deprecation, Gemfile, and command error messages (#242)

## 0.9.15 (April 1, 2010)

Features:

  - use the env_file if possible instead of doing a runtime resolve
     - huge speedup when calling Bundler.setup while locked
     - ensures bundle exec is fast while locked
     - regenerates env_file if it was generated by an older version
  - update cached/packed gems when you update gems via bundle install

Bugfixes:

  - prep for Rubygems 1.3.7 changes
  - install command now pulls git branches correctly (#211)
  - raise errors on invalid options in the Gemfile

## 0.9.14 (March 30, 2010)

Features:

  - install command output vastly improved
    - installation message now accurate, with 'using' and 'installing'
    - bundler gems no longer listed as 'system gems'
  - show command output now includes sha and branch name for git gems
  - init command now takes --gemspec option for bootstrapping gem Gemfiles
  - Bundler.with_clean_env for shelling out to ruby scripts
  - show command now aliased as 'list'
  - VISUAL env var respected for GUI editors

Bugfixes:

  - exec command now finds binaries from gems with no gemspec
  - note source of Gemfile resolver errors
  - don't blow up if git urls are changed

## 0.9.13 (March 23, 2010)

Bugfixes:

  - exec command now finds binaries from gems installed via :path
  - gem dependencies are pulled in even if their type is nil
  - paths with spaces have double-quotes to work on Windows
  - set GEM_PATH in environment.rb so generators work with Rails 2

## 0.9.12 (March 17, 2010)

  - refactoring, internal cleanup, more solid specs

Features:

  - check command takes a --without option
  - check command exits 1 if the check fails

Bugfixes:

  - perform a topological sort on resolved gems (#191)
  - gems from git work even when paths or repos have spaces (#196)
  - Specification#loaded_from returns a String, like Gem::Specification (#197)
  - specs eval from inside the gem directory, even when locked
  - virtual gemspecs are now saved in environment.rb for use when loading
  - unify the Installer's local index and the runtime index (#204)

## 0.9.11 (March 9, 2010)

  - added roadmap with future development plans

Features:

  - install command can take the path to the gemfile with --gemfile (#125)
  - unknown command line options are now rejected (#163)
  - exec command hugely sped up while locked (#177)
  - show command prints the install path if you pass it a gem name (#148)
  - open command edits an installed gem with $EDITOR (#148)
  - Gemfile allows assigning an array of groups to a gem (#114)
  - Gemfile allows :tag option on :git sources
  - improve backtraces when a gemspec is invalid
  - improve performance by installing gems from the cache if present

Bugfixes:

  - normalize parameters to Bundler.require (#153)
  - check now checks installed gems rather than cached gems (#162)
  - don't update the gem index when installing after locking (#169)
  - bundle parenthesises arguments for 1.8.6 (#179)
  - gems can now be assigned to multiple groups without problems (#135)
  - fix the warning when building extensions for a gem from git with Rubygems 1.3.6
  - fix a Dependency.to_yaml error due to accidentally including sources and groups
  - don't reinstall packed gems
  - fix gems with git sources that are private repositories

## 0.9.10 (March 1, 2010)

  - depends on Rubygems 1.3.6

Bugfixes:

  - support locking after install --without
  - don't reinstall gems from the cache if they're already in the bundle
  - fixes for Ruby 1.8.7 and 1.9

## 0.9.9 (February 25, 2010)

Bugfixes:

  - don't die if GEM_HOME is an empty string
  - fixes for Ruby 1.8.6 and 1.9

## 0.9.8 (February 23, 2010)

Features:

  - pack command which both caches and locks
  - descriptive error if a cached gem is missing
  - remember the --without option after installing
  - expand paths given in the Gemfile via the :path option
  - add block syntax to the git and group options in the Gemfile
  - support gems with extensions that don't admit they depend on rake
  - generate gems using gem build gemspec so git gems can have native extensions
  - print a useful warning if building a gem fails
  - allow manual configuration via BUNDLE_PATH

Bugfixes:

  - eval gemspecs in the gem directory so relative paths work
  - make default spec for git sources valid
  - don't reinstall gems that are already packed

## 0.9.7 (February 17, 2010)

Bugfixes:

  - don't say that a gem from an excluded group is "installing"
  - improve crippling rubygems in locked scenarios

## 0.9.6 (February 16, 2010)

Features:

  - allow String group names
  - a number of improvements in the documentation and error messages

Bugfixes:

  - set SourceIndex#spec_dirs to solve a problem involving Rails 2.3 in unlocked mode
  - ensure Rubygems is fully loaded in Ruby 1.9 before patching it
  - fix `bundle install` for a locked app without a .bundle directory
  - require gems in the order that the resolver determines
  - make the tests platform agnostic so we can confirm that they're green on JRuby
  - fixes for Ruby 1.9

## 0.9.5 (Feburary 12, 2010)

Features:

  - added support for :path => "relative/path"
  - added support for older versions of git
  - added `bundle install --disable-shared-gems`
  - Bundler.require fails silently if a library does not have a file on the load path with its name
  - Basic support for multiple rubies by namespacing the default bundle path using the version and engine

Bugfixes:

  - if the bundle is locked and .bundle/environment.rb is not present when Bundler.setup is called, generate it
  - same if it's not present with `bundle check`
  - same if it's not present with `bundle install`<|MERGE_RESOLUTION|>--- conflicted
+++ resolved
@@ -1,4 +1,3 @@
-<<<<<<< HEAD
 ## 1.6.0
 
 Bugfixes:
@@ -13,14 +12,13 @@
   - highlight installed or updated gems (#2722, #2741, @yaotti, @simi)
   - display post_install_message's for gems installed via :git (@phallstrom)
   - `bundle outdated --strict` only reports dependencies that can be updated (@davidblondeau)
-=======
+
 ## 1.5.3 (2014-02-06)
 
 Bugfixes:
 
   - find "missing" gems that are actually present (#2780, #2818, #2854)
   - pse n-1 cores when given n jobs for parallel install (@jdickey)
->>>>>>> 8af8e19d
 
 ## 1.5.2 (2014-01-10)
 
