--- conflicted
+++ resolved
@@ -1,4 +1,3 @@
-<<<<<<< HEAD
 ## 1.9.5 (2015-04-29)
 
 Bugfixes:
@@ -63,7 +62,7 @@
 
   - Molinillo resolver, shared with CocoaPods (@segiddins)
   - updated Thor to v0.19.1 (@segiddins)
-=======
+
 ## 1.8.9 (2015-05-02)
 
 Bugfixes:
@@ -81,7 +80,6 @@
 Bugfixes:
 
   - stop suppressing errors inside gems that get required (#3549, @indirect)
->>>>>>> af5db336
 
 ## 1.8.6 (2015-03-30)
 
