--- conflicted
+++ resolved
@@ -260,8 +260,6 @@
     should_be_installed "back_deps 1.0"
   end
 
-<<<<<<< HEAD
-=======
   it "fetches gem versions even when those gems are already installed" do
     gemfile <<-G
       source "#{source_uri}"
@@ -284,7 +282,6 @@
     should_be_installed "rack 1.2"
   end
 
->>>>>>> 2aa826ae
   it "considers all possible versions of dependencies from all api gem sources" do
     # In this scenario, the gem "somegem" only exists in repo4.  It depends on specific version of activesupport that
     # exists only in repo1.  There happens also be a version of activesupport in repo4, but not the one that version 1.0.0
