require File.dirname(__FILE__) + '/spec_helper'
require "thor"

load File.join(File.dirname(__FILE__), "..", "bin", "thor")
load File.join(File.dirname(__FILE__), "fixtures", "task.thor")

class StdOutCapturer
  attr_reader :output

  def initialize
    @output = ""
  end

  def self.call_func
    begin
      old_out = $stdout
      output = new
      $stdout = output
      yield
    ensure
      $stdout = old_out
    end
    output.output
  end

  def write(s)
    @output += s
  end
end

module MyTasks
  class ThorTask < Thor
    desc "foo", "bar"
    def foo
      "foo"
    end
    
    desc "uhoh", "raises NoMethodError"
    def uhoh
      Object.new.raise_no_method_error_please
    end
  end
end

class Default < Thor
  desc "test", "prints 'test'"
  def test
    puts "test"
  end
end

class Amazing
  desc "hello", "say hello"
  def hello
    puts "Hello"
  end
end

class ThorTask2 < Thor
end

describe Thor::Util do
  it "knows how to convert class names into thor names" do
    Thor::Util.constant_to_thor_path("FooBar::BarBaz::BazBat").must == "foo_bar:bar_baz:baz_bat"
  end
  
  it "knows how to convert a thor name to a constant" do
    Thor::Util.constant_from_thor_path("my_tasks:thor_task").must == MyTasks::ThorTask
  end
end

describe Thor do
  it "tracks its subclasses, grouped by the files they come from" do
    Thor.subclass_files[File.expand_path(__FILE__)].must == [MyTasks::ThorTask, Default, Amazing, ThorTask2]
  end

  it "tracks a single subclass across multiple files" do
    thorfile = File.join(File.dirname(__FILE__), "fixtures", "task.thor")
    Thor.subclass_files[File.expand_path(thorfile)].must include(Amazing)
    Thor.subclass_files[File.expand_path(__FILE__)].must include(Amazing)
  end
  
  it "tracks its subclasses in an Array" do
    Thor.subclasses.must include(MyTasks::ThorTask)
    Thor.subclasses.must include(ThorTask2)
  end
end

describe Thor::Runner do
  it "can give a list of the available tasks" do
    ARGV.replace ["list"]
    stdout_from { Thor::Runner.start }.must =~ /my_tasks:thor_task:foo +bar/
  end
  
  it "runs tasks from other Thor files" do
    ARGV.replace ["my_tasks:thor_task:foo"]
    Thor::Runner.start.must == "foo"
  end
  
  it "prints an error if a thor task is not namespaced" do
    ARGV.replace ["hello"]
    stdout_from { Thor::Runner.start }.must =~ /Thor tasks must contain a :/
  end
  
  it "prints an error if the namespace could not be found" do
    ARGV.replace ["hello:goodbye"]
    stdout_from { Thor::Runner.start }.must =~ /There was no available namespace `hello'/
<<<<<<< HEAD
  end  
  
  it "does not swallow NoMethodErrors that occur inside the called method" do
    ARGV.replace ["my_tasks:thor_task:uhoh"]
    proc { Thor::Runner.start }.must raise_error(NoMethodError)
  end
=======
  end

#   it "presents tasks in the default namespace with an empty namespace" do
#     ARGV.replace ["list"]
#     stdout_from { Thor::Runner.start }.must =~ /^:test +prints 'test'/
#   end

#   it "runs tasks with an empty namespace from the default namespace" do
#     ARGV.replace [":test"]
#     stdout_from { Thor::Runner.start }.must == "test\n"
#   end
>>>>>>> 6976fd33
end

describe Thor::Runner, " install" do
  it "installs thor files" do
    ARGV.replace ["install", "#{File.dirname(__FILE__)}/fixtures/task.thor"]

    # Stubs for the file system interactions
    Kernel.stub!(:puts)
    Readline.stub!(:readline).and_return("y")
    FileUtils.stub!(:mkdir_p)
    FileUtils.stub!(:touch)
    original_yaml = {:random => 
      {:location => "task.thor", :filename => "4a33b894ffce85d7b412fc1b36f88fe0", :constants => ["Amazing"]}}
    YAML.stub!(:load_file).and_return(original_yaml)
    
    file = mock("File")
    file.should_receive(:puts)
    
    File.should_receive(:open).with(File.join(ENV["HOME"], ".thor", Digest::MD5.hexdigest("#{File.dirname(__FILE__)}/fixtures/task.thor" + "randomness")) + ".thor", "w")
    File.should_receive(:open).with(File.join(ENV["HOME"], ".thor", "thor.yml"), "w").once.and_yield(file)
    
    silence_stdout { Thor::Runner.start }
  end
end

describe Thor::Runner do
  before :each do
    @original_yaml = {"random" => 
      {:location => "#{File.dirname(__FILE__)}/fixtures/task.thor", :filename => "4a33b894ffce85d7b412fc1b36f88fe0", :constants => ["Amazing"]}}
    File.stub!(:exists?).and_return(true)
    YAML.stub!(:load_file).and_return(@original_yaml)    
    
    @runner = Thor::Runner.allocate
  end
  
  describe " update" do
    it "updates existing thor files" do
<<<<<<< HEAD
      runner = Thor::Runner.allocate
      runner.should_receive(:install).with(@original_yaml["random"][:location], {"as" => "random"})
    
      silence_stdout { runner.initialize("update", ["random"]) }
=======
      @runner.should_receive(:install).with(@original_yaml["random"][:location], {"as" => "random"})
    
      silence_stdout { @runner.initialize("update", ["random"]) }
>>>>>>> 6976fd33
    end
  end


  describe " uninstall" do
    it "uninstalls existing thor modules" do
      @runner.should_receive(:save_yaml)
    
      File.should_receive(:delete).with(File.join(ENV["HOME"], ".thor", "4a33b894ffce85d7b412fc1b36f88fe0.thor"))
      @original_yaml.should_receive(:delete).with("random")
    
      silence_stdout { @runner.initialize("uninstall", ["random"])}
    end
  end

  describe " installed" do
    it "displays the modules installed in a pretty way" do
      Dir.stub!(:[]).and_return([])
        
      stdout = stdout_from { @runner.initialize("installed", []) }
      stdout.must =~ /random\s*amazing/
      stdout.must =~ /amazing:describe NAME \[\-\-forcefully\]\s*say that someone is amazing/
      stdout.must =~ /amazing:hello\s*say hello/
    end
  end
end<|MERGE_RESOLUTION|>--- conflicted
+++ resolved
@@ -105,14 +105,11 @@
   it "prints an error if the namespace could not be found" do
     ARGV.replace ["hello:goodbye"]
     stdout_from { Thor::Runner.start }.must =~ /There was no available namespace `hello'/
-<<<<<<< HEAD
   end  
   
   it "does not swallow NoMethodErrors that occur inside the called method" do
     ARGV.replace ["my_tasks:thor_task:uhoh"]
     proc { Thor::Runner.start }.must raise_error(NoMethodError)
-  end
-=======
   end
 
 #   it "presents tasks in the default namespace with an empty namespace" do
@@ -124,7 +121,6 @@
 #     ARGV.replace [":test"]
 #     stdout_from { Thor::Runner.start }.must == "test\n"
 #   end
->>>>>>> 6976fd33
 end
 
 describe Thor::Runner, " install" do
@@ -162,16 +158,9 @@
   
   describe " update" do
     it "updates existing thor files" do
-<<<<<<< HEAD
-      runner = Thor::Runner.allocate
-      runner.should_receive(:install).with(@original_yaml["random"][:location], {"as" => "random"})
-    
-      silence_stdout { runner.initialize("update", ["random"]) }
-=======
       @runner.should_receive(:install).with(@original_yaml["random"][:location], {"as" => "random"})
     
       silence_stdout { @runner.initialize("update", ["random"]) }
->>>>>>> 6976fd33
     end
   end
 
