--- conflicted
+++ resolved
@@ -32,11 +32,7 @@
         gem "rails", :git => "#{lib_path("rails")}"
       G
 
-<<<<<<< HEAD
       bundle "update rails --verbose"
-=======
-      bundle "update rails"
->>>>>>> 506f7d42
       expect(out).to include("Using activesupport 3.0 from #{lib_path("rails")} (at master@#{revision_for(lib_path("rails"))[0..6]})")
       should_be_installed "rails 3.0", "activesupport 3.0"
     end
@@ -259,11 +255,7 @@
           rails!
       G
 
-<<<<<<< HEAD
       bundle "update --verbose"
-=======
-      bundle "update"
->>>>>>> 506f7d42
       expect(out).to include("Using rails 3.0 (was 2.3.2) from #{lib_path("rails")} (at master@#{revision_for(lib_path("rails"))[0..6]})")
     end
   end
